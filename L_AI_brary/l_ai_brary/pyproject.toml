--- conflicted
+++ resolved
@@ -7,16 +7,13 @@
 dependencies = [
     "crewai-tools>=0.69.0",
     "crewai[tools]>=0.177.0,<1.0.0",
-<<<<<<< HEAD
     "evaluate>=0.4.5",
     "mlflow>=3.3.2",
-    "streamlit>=1.49.1",
     "torch>=2.8.0",
     "transformers>=4.46.3",
-=======
+
     "ragas>=0.3.3",
     "streamlit>=1.49.1",
->>>>>>> 2819a9f5
 ]
 
 [project.scripts]
