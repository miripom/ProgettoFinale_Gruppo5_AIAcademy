#!/usr/bin/env python
"""L_AI_brary Main Application Module.

This module implements the main chatbot flow application for L_AI_brary, a literary
assistant that combines RAG (Retrieval-Augmented Generation), image generation,
and content sanitization capabilities. The application uses CrewAI flows to orchestrate
different AI agents and tools based on user input classification.

The application provides:
- Text sanitization for safe user input processing
- RAG-based search and information retrieval from literary content
- AI-powered image generation for literary themes
- MLflow integration for experiment tracking and evaluation
- LLM-as-a-judge evaluation system

Dependencies:
    - CrewAI for agent orchestration and flows
    - MLflow for experiment tracking and model evaluation
    - Azure OpenAI for LLM and embedding services
    - Qdrant for vector database operations
"""

import os
import time
import mlflow
import pandas as pd
from typing import Any, ClassVar, Literal
from crewai import LLM
from datetime import datetime
from pydantic import BaseModel
from dotenv import load_dotenv
from crewai.flow.flow import Flow, start, router, listen, or_
from l_ai_brary.crews.image_crew.image_crew import ImageCrew
from l_ai_brary.crews.sanitize_crew.sanitize_crew import SanitizeCrew
from l_ai_brary.crews.rag_and_search_crew.rag_and_search_crew import RagAndSearchCrew
<<<<<<< HEAD
import threading

=======
 
 
>>>>>>> 8a9e0233
load_dotenv()  # take environment variables from .env.
mlflow.set_tracking_uri(os.getenv("MLFLOW_TRACKING_URI", "http://127.0.0.1:5001"))
mlflow.autolog()  # autolog per openai/langchain/crewai dove supportato
mlflow.set_experiment("L_AI_brary")
 
 
class ChatState(BaseModel):
    """State management model for the chatbot flow conversation.
    
    This Pydantic model maintains the complete state of a chatbot conversation,
    including chat history, user inputs, assistant responses, and various metrics
    for tracking and evaluation purposes.
    
    Attributes:
        chat_history (list[dict]): Complete conversation history with role and content.
        user_input (str): Current user input being processed.
        assistant_response (list): List of assistant responses (text, images, files).
        messages_count (int): Total number of messages in the conversation.
        needs_refresh (bool): Flag indicating if UI needs to be refreshed.
        user_quit (bool): Flag indicating if user wants to quit the conversation.
        sanitized_result (str): Sanitized version of user input.
        summary (str): Summary of the latest assistant response.
        counts (int): Counter for processed queries.
        context (str): Additional context for evaluation purposes.
        ground_truth (str): Ground truth data for evaluation metrics.
        LLMclassifier (ClassVar[LLM]): Shared LLM instance for input classification.
        sanitizer_crew (ClassVar): Shared crew for input sanitization.
        image_crew (ClassVar): Shared crew for image generation.
        rag_and_search_crew (ClassVar): Shared crew for RAG and search operations.
    """
    
    chat_history: list[dict] = []
    user_input: str = ""
    assistant_response: list = [] # might contain text and images. in streamlit we can iterate over it to display them in the order they appear in here
    messages_count: int = 0
    needs_refresh: bool = False  # Flag to indicate UI needs refresh
    user_quit: bool = False
    sanitized_result: str = ""
    summary: str = ""
    counts: int = 0
    context: str = ""          
    ground_truth: str = ""
 
    # Mark these as ClassVar so Pydantic ignores them
    LLMclassifier: ClassVar[LLM] = LLM(model='azure/gpt-4o')
    sanitizer_crew: ClassVar = SanitizeCrew().crew()
    image_crew: ClassVar = ImageCrew().crew()
    rag_and_search_crew: ClassVar = RagAndSearchCrew().crew()
 
class ChatbotFlow(Flow[ChatState]):
    """Main chatbot flow orchestrating AI agents for literary assistance.
    
    This CrewAI Flow manages the complete conversation workflow for L_AI_brary,
    routing user inputs to appropriate specialized crews based on content classification.
    The flow handles input sanitization, classification, and routing to either
    RAG-based search, image generation, or requesting new input.
    
    The flow implements a state machine with the following phases:
    1. Wait for user input and sanitization
    2. Classify input to determine appropriate service
    3. Execute the selected service (RAG search or image generation)
    4. Display results and evaluate with LLM-as-a-judge
    5. Return to waiting for new input
    
    Attributes:
        state (ChatState): The conversation state containing all flow data.
    """
 
    @start("new_turn")
    def wait_for_input(self):
        """Wait for and process new user input to start a conversation turn.
        
        This method handles the initialization of a new conversation turn by:
        - Clearing previous turn data
        - Waiting for user input via polling
        - Adding user input to chat history
        - Logging user query metrics to MLflow
        
        Returns:
            str: "quit_flow" if user wants to quit, "continue_flow" otherwise.
            
        Note:
            This method polls for user input with a 0.5 second delay until input
            is provided or user requests to quit.
        """
        # Cleanup from previous turn
 
        print(" Inside wait_for_input")
        print(f"with query: {self.state.user_input}")
 
        self.state.user_input = ""
        self.state.assistant_response = []
 
        while self.state.user_input == "":
            time.sleep(0.5)  # wait for user input to be set in Streamlit
            if self.state.user_quit:
                print(" User requested to quit. Exiting flow.")
                return "quit_flow"
       
        if self.state.user_input:
            print(f" added input to chat history: {self.state.user_input}")
            # Append user message
            self.append_user_message(self.state.user_input)
            self.state.counts += 1
        mlflow.log_param(f"user_query_{self.state.counts}", self.state.user_input)
        mlflow.log_metric("user_query_length_chars", len(self.state.user_input))
        mlflow.log_metric("user_query_length_words", len(self.state.user_input.split()))
       
        return "continue_flow"
 
 
    @router(wait_for_input)
    def route_user_input(self, quit_or_continue: str):
        """Route user input to appropriate service based on LLM classification.
        
        This method performs the following workflow:
        1. Sanitizes user input using the sanitizer crew
        2. Classifies the sanitized input using an LLM classifier
        3. Routes to appropriate service based on classification
        
        The classifier determines if the query is requesting:
        - Image generation (literary domain images)
        - RAG search (information about books/literature)
        - New input (non-literary domain queries)
        
        Args:
            quit_or_continue (str): Flow control parameter from previous step.
            
        Returns:
            str: One of "quit_flow", "image", "rag_and_search", or "new_turn"
                based on the classification result.
                
        Note:
            The sanitization step helps ensure safe input processing before
            classification and prevents potential prompt injection attacks.
        """
        print(" Inside route_user_input")
        print(f"with query: {self.state.user_input}")
 
        if quit_or_continue == "quit_flow":
            return "quit_flow"
 
        query = self.state.user_input
<<<<<<< HEAD


        result = self.state.sanitizer_crew.kickoff(inputs={"user_input": query})
        self.state.sanitized_result = str(result.raw)
        print(" SanitizeCrew result: ", self.state.sanitized_result)

=======
 
 
        result = self.state.sanitizer_crew.kickoff(inputs={"user_input": query})
        self.state.sanitized_result = str(result.raw)
        print(" SanitizeCrew result: ", self.state.sanitized_result)
 
>>>>>>> 8a9e0233
        messages = [
            {
                "role": "system",
                "content": (
 
                    f"You are a binary classifier that routes user queries (after they have been sanitized) to the appropriate service."
                    f"Analyze the sanitized query: '{self.state.sanitized_result}'; "
                    f"If the sanitized query is asking for the generation of an image pertaining to the literary domain, return 'image' (without the '); "
                    f"If the sanitized query is asking for information about a book or about the literature domain in general, return 'rag_and_search' (without the ');"
                    f"If the sanitized query is asking for a new input from the user, as it doesn't pertain to the literary domain, return 'new_turn' (without the ');"
                    f"Only return the labels 'image', 'rag_and_search', 'new_turn' (without the ' surrounding them) and NEVER say anything else."
 
                )
            }
        ]
 
 
        classification = self.state.LLMclassifier.call(messages=messages)
        print('CLASSIFICATION: ', classification)
       
        # Simple routing logic — later can be replaced by an LLM-based router
        if classification.lower() == "image":
            # self.append_agent_response(self.state.sanitized_result)
            return "image"
        elif classification.lower() == "rag_and_search":
            # self.append_agent_response(self.state.sanitized_result)
            return "rag_and_search"
        else:
            self.append_agent_response(self.state.sanitized_result)
            return "new_turn"
<<<<<<< HEAD


=======
 
 
>>>>>>> 8a9e0233
    @listen("rag_and_search")
    @router(route_user_input)
    def do_rag_and_search(self):
        """Execute RAG-based search and information retrieval.
        
        This method handles queries requesting information about books or literature
        by invoking the RAG and search crew. It performs semantic search over
        indexed literary content and generates comprehensive responses.
        
        The method:
        1. Measures execution time for performance tracking
        2. Executes the RAG and search crew with the user query
        3. Logs performance metrics to MLflow
        4. Appends the response to the conversation
        
        Returns:
            str: Always returns "new_turn" to continue the conversation flow.
            
        Note:
            All metrics including duration, response length, and content are
            automatically logged to MLflow for monitoring and evaluation.
        """
        # call RAG crew
        started = time.perf_counter()
 
        print(" Inside do_rag_and_search")
 
        result = self.state.rag_and_search_crew.kickoff(inputs={"query": self.state.user_input})
        duration = time.perf_counter() - started
        self.state.summary = str(result.raw)
        self.append_agent_response(self.state.summary, "text")
#         Metriche/artefatti ricerca
        mlflow.log_metric("search_duration_seconds", duration)
        mlflow.log_metric("search_results_chars", len(self.state.summary))
        mlflow.log_metric("search_results_words", len(self.state.summary.split()))
        mlflow.log_metric("search_results_lines", self.state.summary.count("\n") + 1 if self.state.summary else 0)
<<<<<<< HEAD
        mlflow.log_text(self.state.summary, "search_summary.txt")   
        return self.state


=======
        mlflow.log_text(self.state.summary, "search_summary.txt")  
        return "new_turn"
 
 
>>>>>>> 8a9e0233
    @listen("image")
    @router(route_user_input)
    def generate_image(self):
        """Generate AI-powered images based on literary themes and descriptions.
        
        This method handles requests for image generation related to literary content
        by invoking the image generation crew. It creates images based on the
        sanitized user input using AI image generation models.
        
        The method:
        1. Measures execution time for performance tracking
        2. Creates a new ImageCrew instance and executes it
        3. Uses the sanitized input as the topic for image generation
        4. Logs performance metrics to MLflow
        5. Appends the generated image path to the conversation
        
        Returns:
            str: Always returns "new_turn" to continue the conversation flow.
            
        Note:
            The generated image is saved to the filesystem and the path is
            returned to the user interface for display.
        """
        started = time.perf_counter()
        crew = ImageCrew().crew()
        path = crew.kickoff(inputs={'topic': self.state.sanitized_result})
<<<<<<< HEAD

=======
 
>>>>>>> 8a9e0233
        self.append_agent_response(path.raw, "image")
        duration = time.perf_counter() - started
        self.state.summary = str(path.raw)
 
        # Metriche/artefatti ricerca
        mlflow.log_metric("search_duration_seconds", duration)
        mlflow.log_metric("search_results_chars", len(self.state.summary))
        mlflow.log_metric("search_results_words", len(self.state.summary.split()))
        mlflow.log_metric("search_results_lines", self.state.summary.count("\n") + 1 if self.state.summary else 0)
        mlflow.log_text(self.state.summary, "search_summary.txt")        
        return "new_turn"
    
    @listen(or_(do_rag_and_search, generate_image))
    @router(route_user_input)
    def display_results(self):
        """Display results and perform LLM-as-a-judge evaluation.
        
        This method handles the final stage of processing by displaying the results
        from either RAG search or image generation, and then performing automated
        evaluation using MLflow's LLM-as-a-judge capabilities.
        
        The evaluation process includes:
        - Answer relevance assessment
        - Toxicity detection
        - Faithfulness evaluation (if context is provided)
        - Answer similarity and correctness (if ground truth is provided)
        
        The method automatically configures Azure OpenAI settings and logs
        all evaluation metrics to MLflow for tracking and analysis.
        
        Returns:
            str: Always returns "new_turn" to continue the conversation flow.
            
        Note:
            Evaluation failures are gracefully handled and logged to MLflow
            with appropriate error tags for debugging purposes.
        """
        print("\n📋 RISULTATI DELLA RICERCA WEB\n")
        print(f"🔍 Query: {self.state.user_input}\n")
        print(self.state.summary)
<<<<<<< HEAD

        # --- LLM-as-a-judge con MLflow --- 
        # 🔥 Instead of blocking here, wrap evaluation in a thread
        def background_eval(user_query, prediction, context, ground_truth):
            try:
                os.environ["OPENAI_API_BASE"] = "https://aiacademymainlucamaci.openai.azure.com/"
                os.environ["openai_api_base"] = "https://aiacademymainlucamaci.openai.azure.com/"

                os.environ["OPENAI_DEPLOYMENT_NAME"] = "gpt-4o"
                os.environ["openai_deployment_name"] = "gpt-4o"

                os.environ["OPENAI_API_VERSION"] = "2024-12-01-preview"
                os.environ["openai_api_version"] = "2024-12-01-preview"

                eval_metrics = self._run_llm_judge_mlflow(
                    user_query=user_query,
                    prediction=prediction,
                    context=context or None,
                    ground_truth=ground_truth or None,
                )
                if eval_metrics:
                    mlflow.log_dict(eval_metrics, "eval_metrics_snapshot.json")
                    mlflow.set_tag("llm_judge_status", "success")
            except Exception as e:
                mlflow.set_tag("llm_judge_status", f"failed:{type(e).__name__}")
                mlflow.log_text(str(e), "llm_judge_error.txt")

        # 🔥 Start thread (non-blocking, daemon so it won’t hang shutdown)
        threading.Thread(
            target=background_eval,
            args=(
                self.state.user_input,
                self.state.summary,
                self.state.context,
                self.state.ground_truth,
            ),
            daemon=True
        ).start()

        # 🔥 Immediately return to flow loop instead of waiting
=======
 
        # --- LLM-as-a-judge con MLflow ---
        try:
            os.environ["OPENAI_API_BASE"] = "https://aiacademymainlucamaci.openai.azure.com/"
            os.environ["openai_api_base"] = "https://aiacademymainlucamaci.openai.azure.com/"
 
            os.environ["OPENAI_DEPLOYMENT_NAME"] = "gpt-4o"
            os.environ["openai_deployment_name"] = "gpt-4o"
 
            os.environ["OPENAI_API_VERSION"] = "2024-12-01-preview"
            os.environ["openai_api_version"] = "2024-12-01-preview"
 
            eval_metrics = self._run_llm_judge_mlflow(
                user_query=self.state.user_input,
                prediction=self.state.summary,
                context=self.state.context or None,              # opzionale
                ground_truth=self.state.ground_truth or None,    # opzionale
            )
            # Salvo snapshot metriche anche come dict (facile da leggere)
            if eval_metrics:
                mlflow.log_dict(eval_metrics, "eval_metrics_snapshot.json")
                mlflow.set_tag("llm_judge_status", "success")
        except Exception as e:
            mlflow.set_tag("llm_judge_status", f"failed:{type(e).__name__}")
            mlflow.log_text(str(e), "llm_judge_error.txt")
 
>>>>>>> 8a9e0233
        return "new_turn"
 
 
    # ---------- judge con mlflow.evaluate ----------
    def _run_llm_judge_mlflow(
        self,
        user_query: str,
        prediction: str,
        context: str | None = None,
        ground_truth: str | None = None,
    ):
        """Run LLM-as-a-judge evaluation using MLflow's integrated evaluation metrics.
        
        This method performs automated evaluation of the assistant's responses using
        MLflow's built-in evaluation capabilities. It supports multiple evaluation
        metrics based on the available data:
        
        - answer_relevance: Evaluates how relevant the answer is to the input query
        - toxicity: Detects potentially harmful or toxic content (non-LLM metric)
        - faithfulness: Evaluates answer consistency with provided context
        - answer_similarity: Measures semantic similarity to ground truth
        - answer_correctness: Evaluates factual correctness against ground truth
        
        Args:
            user_query (str): The original user query/question.
            prediction (str): The assistant's response to evaluate.
            context (str | None, optional): Additional context for faithfulness evaluation.
                Defaults to None.
            ground_truth (str | None, optional): Reference answer for similarity/correctness
                evaluation. Defaults to None.
                
        Returns:
            dict: Dictionary containing all computed evaluation metrics.
            
        Note:
            All metrics and evaluation tables are automatically logged to the active
            MLflow run. The method dynamically selects appropriate metrics based on
            available input data (context and ground_truth).
        """
        # Tabella di valutazione a 1 riga (scalabile a molte righe)
        data = {
            "inputs": [user_query],
            "predictions": [prediction],
        }
        if context is not None:
            data["context"] = [context]
        if ground_truth is not None:
            data["ground_truth"] = [ground_truth]
 
        df = pd.DataFrame(data)
 
        # Costruisci lista metriche in base alle colonne disponibili
        extra_metrics = [
            mlflow.metrics.genai.answer_relevance(),  # sempre se hai inputs+predictions
            mlflow.metrics.toxicity(),                # metrica non-LLM (HF pipeline)
        ]
        if "context" in df.columns:
            extra_metrics.append(mlflow.metrics.genai.faithfulness(context_column="context"))
        if "ground_truth" in df.columns:
            extra_metrics.extend([
                mlflow.metrics.genai.answer_similarity(),
                mlflow.metrics.genai.answer_correctness(),
            ])
 
        # model_type:
        # - "text" va bene per generico testo
        # - "question-answering" se passi ground_truth in stile QA
        model_type = "question-answering" if "ground_truth" in df.columns else "text"
 
        results = mlflow.evaluate(
            data=df,
            predictions="predictions",
            targets="ground_truth" if "ground_truth" in df.columns else None,
            model_type=model_type,
            extra_metrics=extra_metrics,
            evaluators="default",
        )
        # MLflow ha già loggato metriche e tabella 'eval_results_table'
        return results.metrics
 
   
    @listen("quit_flow")
    def quit_flow(self):
        """Handle user quit request and clean up the conversation flow.
        
        This method is triggered when the user requests to quit the conversation.
        It appends a goodbye message to the conversation and terminates the flow.
        
        Returns:
            str: Always returns "end" to terminate the conversation flow.
        """
        print(" Inside quit_flow")
        self.append_agent_response("Goodbye!", "text")
        return "end"
   
 
 
    def append_agent_response(self, response: str | Any, type: Literal["text", "image", "md_file"] = "text"):
        """Append an agent response to the conversation state.
        
        This method adds an assistant response to both the response list and chat history,
        updating conversation counters and refresh flags.
        
        Args:
            response (str | Any): The response content (text, image path, or file path).
            type (Literal["text", "image", "md_file"], optional): Type of response content
                for proper rendering in the UI. Defaults to "text".
        """
        self.state.assistant_response.append(response)
        self.state.chat_history.append({"role": "assistant", "content": response, "type": type})
        self.state.messages_count += 1
        self.state.needs_refresh = True
 
    def append_user_message(self, message: str):
        """Append a user message to the conversation state.
        
        This method adds a user message to the chat history and updates
        conversation counters and refresh flags.
        
        Args:
            message (str): The user's message content.
        """
        self.state.chat_history.append({"role": "user", "content": message})
        self.state.messages_count += 1
        self.state.needs_refresh = True
 
def kickoff():
    """Initialize and start the L_AI_brary chatbot flow with MLflow tracking.
    
    This function sets up the main application entry point by:
    1. Configuring MLflow experiment tracking with tags and metadata
    2. Starting a nested MLflow run for experiment organization
    3. Initializing and launching the ChatbotFlow
    4. Logging execution duration metrics
    
    The function automatically tracks:
    - Application name and flow identification
    - Execution start time in UTC
    - Environment information
    - Total execution duration
    
    Note:
        This function should be called as the main entry point for the application.
        It requires proper MLflow and environment configuration to be set up.
    """
    run_started_wall_time = datetime.utcnow().isoformat() + "Z"
    run_timer = time.perf_counter()
    with mlflow.start_run(nested=True):
        mlflow.set_tag("app_name", "guide_creator_flow")
        mlflow.set_tag("flow_name", "WebSearchFlow")
        mlflow.set_tag("run_started_at_utc", run_started_wall_time)
        mlflow.set_tag("environment", os.getenv("APP_ENV", "local"))
 
        chatbot_flow = ChatbotFlow()
        chatbot_flow.kickoff()
        mlflow.log_metric("run_duration_seconds", time.perf_counter() - run_timer)
 
 
def plot():
    """Generate and display a visual representation of the ChatbotFlow.
    
    This function creates a flow diagram showing the conversation workflow,
    including all states, transitions, and decision points in the ChatbotFlow.
    Useful for debugging, documentation, and understanding the flow structure.
    """
    chatbot_flow = ChatbotFlow()
    chatbot_flow.plot()
 
 
if __name__ == "__main__":
    kickoff()<|MERGE_RESOLUTION|>--- conflicted
+++ resolved
@@ -33,13 +33,8 @@
 from l_ai_brary.crews.image_crew.image_crew import ImageCrew
 from l_ai_brary.crews.sanitize_crew.sanitize_crew import SanitizeCrew
 from l_ai_brary.crews.rag_and_search_crew.rag_and_search_crew import RagAndSearchCrew
-<<<<<<< HEAD
-import threading
-
-=======
- 
- 
->>>>>>> 8a9e0233
+ import threading
+ 
 load_dotenv()  # take environment variables from .env.
 mlflow.set_tracking_uri(os.getenv("MLFLOW_TRACKING_URI", "http://127.0.0.1:5001"))
 mlflow.autolog()  # autolog per openai/langchain/crewai dove supportato
@@ -183,27 +178,19 @@
             return "quit_flow"
  
         query = self.state.user_input
-<<<<<<< HEAD
 
 
         result = self.state.sanitizer_crew.kickoff(inputs={"user_input": query})
         self.state.sanitized_result = str(result.raw)
         print(" SanitizeCrew result: ", self.state.sanitized_result)
 
-=======
- 
- 
-        result = self.state.sanitizer_crew.kickoff(inputs={"user_input": query})
-        self.state.sanitized_result = str(result.raw)
-        print(" SanitizeCrew result: ", self.state.sanitized_result)
- 
->>>>>>> 8a9e0233
         messages = [
             {
                 "role": "system",
                 "content": (
  
                     f"You are a binary classifier that routes user queries (after they have been sanitized) to the appropriate service."
+                    f"Analyze the sanitized query: '{self.state.sanitized_result}'; "
                     f"Analyze the sanitized query: '{self.state.sanitized_result}'; "
                     f"If the sanitized query is asking for the generation of an image pertaining to the literary domain, return 'image' (without the '); "
                     f"If the sanitized query is asking for information about a book or about the literature domain in general, return 'rag_and_search' (without the ');"
@@ -221,20 +208,18 @@
         # Simple routing logic — later can be replaced by an LLM-based router
         if classification.lower() == "image":
             # self.append_agent_response(self.state.sanitized_result)
+            # self.append_agent_response(self.state.sanitized_result)
             return "image"
         elif classification.lower() == "rag_and_search":
+            # self.append_agent_response(self.state.sanitized_result)
             # self.append_agent_response(self.state.sanitized_result)
             return "rag_and_search"
         else:
             self.append_agent_response(self.state.sanitized_result)
+            self.append_agent_response(self.state.sanitized_result)
             return "new_turn"
-<<<<<<< HEAD
-
-
-=======
- 
- 
->>>>>>> 8a9e0233
+
+
     @listen("rag_and_search")
     @router(route_user_input)
     def do_rag_and_search(self):
@@ -265,23 +250,17 @@
         result = self.state.rag_and_search_crew.kickoff(inputs={"query": self.state.user_input})
         duration = time.perf_counter() - started
         self.state.summary = str(result.raw)
+        self.append_agent_response(self.state.summary, "text")
         self.append_agent_response(self.state.summary, "text")
 #         Metriche/artefatti ricerca
         mlflow.log_metric("search_duration_seconds", duration)
         mlflow.log_metric("search_results_chars", len(self.state.summary))
         mlflow.log_metric("search_results_words", len(self.state.summary.split()))
         mlflow.log_metric("search_results_lines", self.state.summary.count("\n") + 1 if self.state.summary else 0)
-<<<<<<< HEAD
         mlflow.log_text(self.state.summary, "search_summary.txt")   
         return self.state
 
 
-=======
-        mlflow.log_text(self.state.summary, "search_summary.txt")  
-        return "new_turn"
- 
- 
->>>>>>> 8a9e0233
     @listen("image")
     @router(route_user_input)
     def generate_image(self):
@@ -308,11 +287,7 @@
         started = time.perf_counter()
         crew = ImageCrew().crew()
         path = crew.kickoff(inputs={'topic': self.state.sanitized_result})
-<<<<<<< HEAD
-
-=======
- 
->>>>>>> 8a9e0233
+
         self.append_agent_response(path.raw, "image")
         duration = time.perf_counter() - started
         self.state.summary = str(path.raw)
@@ -353,7 +328,6 @@
         print("\n📋 RISULTATI DELLA RICERCA WEB\n")
         print(f"🔍 Query: {self.state.user_input}\n")
         print(self.state.summary)
-<<<<<<< HEAD
 
         # --- LLM-as-a-judge con MLflow --- 
         # 🔥 Instead of blocking here, wrap evaluation in a thread
@@ -394,34 +368,6 @@
         ).start()
 
         # 🔥 Immediately return to flow loop instead of waiting
-=======
- 
-        # --- LLM-as-a-judge con MLflow ---
-        try:
-            os.environ["OPENAI_API_BASE"] = "https://aiacademymainlucamaci.openai.azure.com/"
-            os.environ["openai_api_base"] = "https://aiacademymainlucamaci.openai.azure.com/"
- 
-            os.environ["OPENAI_DEPLOYMENT_NAME"] = "gpt-4o"
-            os.environ["openai_deployment_name"] = "gpt-4o"
- 
-            os.environ["OPENAI_API_VERSION"] = "2024-12-01-preview"
-            os.environ["openai_api_version"] = "2024-12-01-preview"
- 
-            eval_metrics = self._run_llm_judge_mlflow(
-                user_query=self.state.user_input,
-                prediction=self.state.summary,
-                context=self.state.context or None,              # opzionale
-                ground_truth=self.state.ground_truth or None,    # opzionale
-            )
-            # Salvo snapshot metriche anche come dict (facile da leggere)
-            if eval_metrics:
-                mlflow.log_dict(eval_metrics, "eval_metrics_snapshot.json")
-                mlflow.set_tag("llm_judge_status", "success")
-        except Exception as e:
-            mlflow.set_tag("llm_judge_status", f"failed:{type(e).__name__}")
-            mlflow.log_text(str(e), "llm_judge_error.txt")
- 
->>>>>>> 8a9e0233
         return "new_turn"
  
  
