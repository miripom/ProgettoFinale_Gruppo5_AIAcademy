--- conflicted
+++ resolved
@@ -1,27 +1,3 @@
-<<<<<<< HEAD
-from crewai.flow.flow import Flow, start, listen
-from l_ai_brary.crews.search_crew.search_crew import SearchCrew
-
-class MainFlow(Flow):
-    
-    @start()
-    def ask_question(self):
-        question = input("Fai la tua domanda: ")
-        return question
-    
-
-    @listen("ask_question")
-    def run_search(self, question: str):
-        search_crew = SearchCrew().crew()
-        result = search_crew.kickoff(inputs={"query": question})
-        print("\n--- Risultato Web ---")
-        print(result)
-        return result
-
-def kickoff():
-    flow = MainFlow()
-    flow.kickoff()
-=======
 #!/usr/bin/env python
 from random import randint
 import time
@@ -137,7 +113,6 @@
     chatbot_flow = ChatbotFlow()
     chatbot_flow.plot()
 
->>>>>>> 84e53429
 
 if __name__ == "__main__":
     kickoff()